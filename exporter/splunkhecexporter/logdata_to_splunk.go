// Copyright 2020, OpenTelemetry Authors
//
// Licensed under the Apache License, Version 2.0 (the "License");
// you may not use this file except in compliance with the License.
// You may obtain a copy of the License at
//
//     http://www.apache.org/licenses/LICENSE-2.0
//
// Unless required by applicable law or agreed to in writing, software
// distributed under the License is distributed on an "AS IS" BASIS,
// WITHOUT WARRANTIES OR CONDITIONS OF ANY KIND, either express or implied.
// See the License for the specific language governing permissions and
// limitations under the License.

package splunkhecexporter

import (
	"time"

	"go.opentelemetry.io/collector/consumer/pdata"
	"go.opentelemetry.io/collector/translator/conventions"
	"go.uber.org/zap"

	"github.com/open-telemetry/opentelemetry-collector-contrib/internal/splunk"
)

<<<<<<< HEAD
func logDataToSplunk(logger *zap.Logger, ld pdata.Logs, config *Config) []*splunk.Event {
	var splunkEvents []*splunk.Event
	rls := ld.ResourceLogs()
	for i := 0; i < rls.Len(); i++ {
		ills := rls.At(i).InstrumentationLibraryLogs()
		for j := 0; j < ills.Len(); j++ {
			logs := ills.At(j).Logs()
			for k := 0; k < logs.Len(); k++ {
				splunkEvents = append(splunkEvents, mapLogRecordToSplunkEvent(rls.At(i), logs.At(k), config, logger))
			}
		}
	}
=======
// Composite index of a log record in pdata.Logs.
type logIndex struct {
	// Index in orig list (i.e. root parent index).
	resource int
	// Index in InstrumentationLibraryLogs list (i.e. immediate parent index).
	library int
	// Index in Logs list (i.e. the log record index).
	record int
}
>>>>>>> a835321f

func (i *logIndex) zero() bool {
	return i.resource == 0 && i.library == 0 && i.record == 0
}

func mapLogRecordToSplunkEvent(rls pdata.ResourceLogs, lr pdata.LogRecord, config *Config, logger *zap.Logger) *splunk.Event {
	host := unknownHostName
	source := config.Source
	sourcetype := config.SourceType
	index := config.Index
	fields := map[string]interface{}{}
	rls.Resource().Attributes().ForEach(func(k string, v pdata.AttributeValue) {
		switch k {
		case conventions.AttributeHostName:
			host = v.StringVal()
			fields[k] = v.StringVal()
		case conventions.AttributeServiceName:
			source = v.StringVal()
			fields[k] = v.StringVal()
		case splunk.SourcetypeLabel:
			sourcetype = v.StringVal()
		case splunk.IndexLabel:
			index = v.StringVal()
		default:
			fields[k] = convertAttributeValue(v, logger)
		}
	})
	lr.Attributes().ForEach(func(k string, v pdata.AttributeValue) {
		switch k {
		case conventions.AttributeHostName:
			host = v.StringVal()
			fields[k] = v.StringVal()
		case conventions.AttributeServiceName:
			source = v.StringVal()
			fields[k] = v.StringVal()
		case splunk.SourcetypeLabel:
			sourcetype = v.StringVal()
		case splunk.IndexLabel:
			index = v.StringVal()
		default:
			fields[k] = convertAttributeValue(v, logger)
		}
	})

	eventValue := convertAttributeValue(lr.Body(), logger)
	return &splunk.Event{
		Time:       nanoTimestampToEpochMilliseconds(lr.Timestamp()),
		Host:       host,
		Source:     source,
		SourceType: sourcetype,
		Index:      index,
		Event:      eventValue,
		Fields:     fields,
	}
}

func convertAttributeValue(value pdata.AttributeValue, logger *zap.Logger) interface{} {
	switch value.Type() {
	case pdata.AttributeValueINT:
		return value.IntVal()
	case pdata.AttributeValueBOOL:
		return value.BoolVal()
	case pdata.AttributeValueDOUBLE:
		return value.DoubleVal()
	case pdata.AttributeValueSTRING:
		return value.StringVal()
	case pdata.AttributeValueMAP:
		values := map[string]interface{}{}
		value.MapVal().ForEach(func(k string, v pdata.AttributeValue) {
			values[k] = convertAttributeValue(v, logger)
		})
		return values
	case pdata.AttributeValueARRAY:
		arrayVal := value.ArrayVal()
		values := make([]interface{}, arrayVal.Len())
		for i := 0; i < arrayVal.Len(); i++ {
			values[i] = convertAttributeValue(arrayVal.At(i), logger)
		}
		return values
	case pdata.AttributeValueNULL:
		return nil
	default:
		logger.Debug("Unhandled value type", zap.String("type", value.Type().String()))
		return value
	}
}

// nanoTimestampToEpochMilliseconds transforms nanoseconds into <sec>.<ms>. For example, 1433188255.500 indicates 1433188255 seconds and 500 milliseconds after epoch.
func nanoTimestampToEpochMilliseconds(ts pdata.Timestamp) *float64 {
	duration := time.Duration(ts)
	if duration == 0 {
		// some telemetry sources send data with timestamps set to 0 by design, as their original target destinations
		// (i.e. before Open Telemetry) are setup with the know-how on how to consume them. In this case,
		// we want to omit the time field when sending data to the Splunk HEC so that the HEC adds a timestamp
		// at indexing time, which will be much more useful than a 0-epoch-time value.
		return nil
	}

	val := duration.Round(time.Millisecond).Seconds()
	return &val
}<|MERGE_RESOLUTION|>--- conflicted
+++ resolved
@@ -24,20 +24,6 @@
 	"github.com/open-telemetry/opentelemetry-collector-contrib/internal/splunk"
 )
 
-<<<<<<< HEAD
-func logDataToSplunk(logger *zap.Logger, ld pdata.Logs, config *Config) []*splunk.Event {
-	var splunkEvents []*splunk.Event
-	rls := ld.ResourceLogs()
-	for i := 0; i < rls.Len(); i++ {
-		ills := rls.At(i).InstrumentationLibraryLogs()
-		for j := 0; j < ills.Len(); j++ {
-			logs := ills.At(j).Logs()
-			for k := 0; k < logs.Len(); k++ {
-				splunkEvents = append(splunkEvents, mapLogRecordToSplunkEvent(rls.At(i), logs.At(k), config, logger))
-			}
-		}
-	}
-=======
 // Composite index of a log record in pdata.Logs.
 type logIndex struct {
 	// Index in orig list (i.e. root parent index).
@@ -47,19 +33,18 @@
 	// Index in Logs list (i.e. the log record index).
 	record int
 }
->>>>>>> a835321f
 
 func (i *logIndex) zero() bool {
 	return i.resource == 0 && i.library == 0 && i.record == 0
 }
 
-func mapLogRecordToSplunkEvent(rls pdata.ResourceLogs, lr pdata.LogRecord, config *Config, logger *zap.Logger) *splunk.Event {
+func mapLogRecordToSplunkEvent(res pdata.Resource, lr pdata.LogRecord, config *Config, logger *zap.Logger) *splunk.Event {
 	host := unknownHostName
 	source := config.Source
 	sourcetype := config.SourceType
 	index := config.Index
 	fields := map[string]interface{}{}
-	rls.Resource().Attributes().ForEach(func(k string, v pdata.AttributeValue) {
+	res.Attributes().ForEach(func(k string, v pdata.AttributeValue) {
 		switch k {
 		case conventions.AttributeHostName:
 			host = v.StringVal()
